# React FilePond

<<<<<<< HEAD
A [FilePond](https://github.com/pqina/filepond) component for React.
=======
React FilePond is a handy wrapper component for [FilePond](https://github.com/pqina/filepond), a JavaScript library that can upload anything you throw at it, optimizes images for faster uploads, and offers a great, accessible, silky smooth user experience.

<img src="https://github.com/pqina/filepond-github-assets/blob/master/filepond-animation-01.gif" width="370" height="400" alt=""/>

Installation:
>>>>>>> e5bab284

```bash
npm install react-filepond --save
```

Usage:

```jsx
import { FilePond, File } from 'react-filepond';

class App extends Component {
    constructor(props) {
        super(props);

        this.state = {
            files: ['index.html']
        };
    }

    render() {
        return (
            <div className="App">
            
                // Pass FilePond properties as attributes
                <FilePond allowMultiple={true} maxFiles={3} server='/api'>
                    
                    // Set current files using the <File/> component
                    {this.state.files.map(file => (
                        <File key={file} source={file} />
                    ))}
                    
                </FilePond>
            </div>
        );
    }
}
```
<<<<<<< HEAD

Set custom processing method.

```jsx
const process = (fieldName, file, metadata, load, error, progress, abort) => {
    // handle file upload, more information here:
    // https://pqina.nl/filepond/docs/patterns/api/server/#advanced
}
<FilePond server={{ process }}></FilePond>
```
=======
[Read the docs for more information](https://pqina.nl/filepond/docs/patterns/frameworks/react/)
>>>>>>> e5bab284

## Licensing

[Read FilePond readme for licensing options](https://github.com/pqina/filepond#license)<|MERGE_RESOLUTION|>--- conflicted
+++ resolved
@@ -1,14 +1,10 @@
 # React FilePond
 
-<<<<<<< HEAD
-A [FilePond](https://github.com/pqina/filepond) component for React.
-=======
 React FilePond is a handy wrapper component for [FilePond](https://github.com/pqina/filepond), a JavaScript library that can upload anything you throw at it, optimizes images for faster uploads, and offers a great, accessible, silky smooth user experience.
 
-<img src="https://github.com/pqina/filepond-github-assets/blob/master/filepond-animation-01.gif" width="370" height="400" alt=""/>
+<img src="https://github.com/pqina/filepond-github-assets/blob/master/filepond-animation-01.gif" width="370" alt=""/>
 
 Installation:
->>>>>>> e5bab284
 
 ```bash
 npm install react-filepond --save
@@ -17,8 +13,15 @@
 Usage:
 
 ```jsx
-import { FilePond, File } from 'react-filepond';
+// Import FilePond
+import { FilePond, File, registerPlugin } from 'react-filepond';
 
+// Register the image preview plugin
+import FilePondImagePreview from 'filepond-plugin-image-preview';
+import 'filepond-plugin-image-preview/dist/filepond-plugin-image-preview.css';
+registerPlugin(FilePondImagePreview);
+
+// Our app
 class App extends Component {
     constructor(props) {
         super(props);
@@ -46,21 +49,5 @@
     }
 }
 ```
-<<<<<<< HEAD
 
-Set custom processing method.
-
-```jsx
-const process = (fieldName, file, metadata, load, error, progress, abort) => {
-    // handle file upload, more information here:
-    // https://pqina.nl/filepond/docs/patterns/api/server/#advanced
-}
-<FilePond server={{ process }}></FilePond>
-```
-=======
-[Read the docs for more information](https://pqina.nl/filepond/docs/patterns/frameworks/react/)
->>>>>>> e5bab284
-
-## Licensing
-
-[Read FilePond readme for licensing options](https://github.com/pqina/filepond#license)+[Read the docs for more information](https://pqina.nl/filepond/docs/patterns/frameworks/react/)